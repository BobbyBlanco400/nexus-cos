--- conflicted
+++ resolved
@@ -1,29 +1,220 @@
-import { defineConfig } from 'vite'
-import react from '@vitejs/plugin-react'
-
-// https://vite.dev/config/
-export default defineConfig({
-  plugins: [react()],
-  server: {
-<<<<<<< HEAD
-    port: 3000,
-    proxy: {
-      '/api': {
-        target: 'http://localhost:3004',
-        changeOrigin: true,
-      },
-      '/health': {
-        target: 'http://localhost:3004',
-        changeOrigin: true,
-      },
-    },
-=======
-    port: 5173,
-    host: true, // allows 0.0.0.0 access
-  },
-  build: {
-    outDir: 'dist',
-    assetsDir: 'assets',
->>>>>>> cdf5c9f9
-  },
-})+import { useState, useEffect } from 'react'
+import './App.css'
+import CoreServicesStatus from './components/CoreServicesStatus'
+
+type StreamingSection = 'home' | 'live-tv' | 'on-demand' | 'modules' | 'settings'
+
+interface SubscriptionTier {
+  id: string
+  name: string
+  price: string
+  emoji: string
+  color: string
+}
+
+interface PlatformStats {
+  activeViewers: number
+  liveChannels: number
+  availableModules: number
+  onDemandContent: number
+}
+
+function App() {
+  const [isLoading, setIsLoading] = useState(true)
+  const [currentSection, setCurrentSection] = useState<StreamingSection>('home')
+  const [platformStats, setPlatformStats] = useState<PlatformStats>({
+    activeViewers: 0,
+    liveChannels: 0,
+    availableModules: 0,
+    onDemandContent: 0
+  })
+
+  const subscriptionTiers: SubscriptionTier[] = [
+    { id: '1', name: 'Basic', price: '$9.99', emoji: '📺', color: '#2563eb' },
+    { id: '2', name: 'Premium', price: '$19.99', emoji: '🎬', color: '#3b82f6' },
+    { id: '3', name: 'Studio', price: '$49.99', emoji: '🎥', color: '#1e40af' },
+    { id: '4', name: 'Enterprise', price: '$99.99', emoji: '🏢', color: '#60a5fa' },
+    { id: '5', name: 'Platform', price: '$199.99', emoji: '🚀', color: '#2563eb' }
+  ]
+
+  useEffect(() => {
+    // Simulate loading
+    const loadTimer = setTimeout(() => {
+      setIsLoading(false)
+    }, 2000)
+
+    // Simulate platform stats updates
+    const statsInterval = setInterval(() => {
+      setPlatformStats({
+        activeViewers: Math.floor(Math.random() * 10000) + 1000,
+        liveChannels: Math.floor(Math.random() * 50) + 10,
+        availableModules: 8, // Fixed number: Creator Hub, V-Suite, PuaboVerse, Club Saditty, etc.
+        onDemandContent: Math.floor(Math.random() * 5000) + 1000
+      })
+    }, 3000)
+
+    return () => {
+      clearTimeout(loadTimer)
+      clearInterval(statsInterval)
+    }
+  }, [])
+
+  if (isLoading) {
+    return (
+      <div className="loading-screen">
+        <div className="loader"></div>
+        <h2>Loading Nexus COS Platform...</h2>
+      </div>
+    )
+  }
+
+  return (
+    <div className="streaming-app">
+      <div className="animated-background">
+        <div className="orb orb-1"></div>
+        <div className="orb orb-2"></div>
+        <div className="orb orb-3"></div>
+      </div>
+
+      <header className="streaming-header">
+        <div className="platform-logo">
+          <h1>🚀 Nexus COS - OTT/Streaming Platform</h1>
+        </div>
+        <nav className="platform-nav">
+          <button 
+            className={`nav-btn ${currentSection === 'home' ? 'active' : ''}`}
+            onClick={() => setCurrentSection('home')}
+          >
+            🏠 Home
+          </button>
+          <button 
+            className={`nav-btn ${currentSection === 'live-tv' ? 'active' : ''}`}
+            onClick={() => setCurrentSection('live-tv')}
+          >
+            📺 Live TV
+          </button>
+          <button 
+            className={`nav-btn ${currentSection === 'on-demand' ? 'active' : ''}`}
+            onClick={() => setCurrentSection('on-demand')}
+          >
+            🎬 On Demand
+          </button>
+          <button 
+            className={`nav-btn ${currentSection === 'modules' ? 'active' : ''}`}
+            onClick={() => setCurrentSection('modules')}
+          >
+            🎯 Modules
+          </button>
+          <button 
+            className={`nav-btn ${currentSection === 'settings' ? 'active' : ''}`}
+            onClick={() => setCurrentSection('settings')}
+          >
+            ⚙️ Settings
+          </button>
+        </nav>
+      </header>
+
+      <main className="streaming-main">
+        <CoreServicesStatus />
+
+        <section className="platform-stats">
+          <div className="stat-card">
+            <div className="stat-value">{platformStats.activeViewers.toLocaleString()}</div>
+            <div className="stat-label">Active Viewers</div>
+          </div>
+          <div className="stat-card">
+            <div className="stat-value">{platformStats.liveChannels}</div>
+            <div className="stat-label">Live Channels</div>
+          </div>
+          <div className="stat-card">
+            <div className="stat-value">{platformStats.availableModules}</div>
+            <div className="stat-label">Available Modules</div>
+          </div>
+          <div className="stat-card">
+            <div className="stat-value">{platformStats.onDemandContent.toLocaleString()}</div>
+            <div className="stat-label">On-Demand Content</div>
+          </div>
+        </section>
+
+        <section className="platform-content">
+          {currentSection === 'home' && (
+            <div className="section-content">
+              <h2 className="neon-text">Welcome to Nexus COS</h2>
+              <p className="section-description">
+                Your complete OTT/Streaming TV platform. Access live channels, on-demand content, and powerful modules all in one place.
+              </p>
+            </div>
+          )}
+          {currentSection === 'live-tv' && (
+            <div className="section-content">
+              <h2 className="neon-text">📺 Live TV Channels</h2>
+              <p className="section-description">
+                Stream live content from multiple channels. HD quality with DVR capabilities.
+              </p>
+              <div className="channel-grid">
+                <div className="channel-card">Channel 1 - 🔴 Live</div>
+                <div className="channel-card">Channel 2 - 🔴 Live</div>
+                <div className="channel-card offline">Channel 3 - Offline</div>
+                <div className="channel-card">Channel 4 - 🔴 Live</div>
+              </div>
+            </div>
+          )}
+          {currentSection === 'on-demand' && (
+            <div className="section-content">
+              <h2 className="neon-text">🎬 On-Demand Library</h2>
+              <p className="section-description">
+                Access thousands of movies, shows, and original content. Watch anytime, anywhere.
+              </p>
+            </div>
+          )}
+          {currentSection === 'modules' && (
+            <div className="section-content">
+              <h2 className="neon-text">🎯 Platform Modules</h2>
+              <p className="section-description">
+                Explore our powerful modules: Creator Hub, V-Suite, PuaboVerse, Club Saditty, and more.
+              </p>
+              <div className="module-grid">
+                <div className="module-card">🎨 Creator Hub</div>
+                <div className="module-card">💼 V-Suite</div>
+                <div className="module-card">🌐 PuaboVerse</div>
+                <div className="module-card">🎪 Club Saditty</div>
+                <div className="module-card">🎥 V-Screen Hollywood</div>
+                <div className="module-card">📊 Analytics</div>
+              </div>
+            </div>
+          )}
+          {currentSection === 'settings' && (
+            <div className="section-content">
+              <h2 className="neon-text">⚙️ Platform Settings</h2>
+              <p className="section-description">
+                Configure your streaming preferences, manage subscriptions, and customize your experience.
+              </p>
+            </div>
+          )}
+        </section>
+
+        <section className="subscription-tiers">
+          <h2 className="section-title">Subscription Plans</h2>
+          <div className="tiers-grid">
+            {subscriptionTiers.map(tier => (
+              <div key={tier.id} className="tier-card glass-effect" style={{ borderColor: tier.color }}>
+                <div className="tier-emoji">{tier.emoji}</div>
+                <h3 className="tier-name">{tier.name}</h3>
+                <div className="tier-price">{tier.price}/month</div>
+                <button className="tier-btn" style={{ backgroundColor: tier.color }}>
+                  Subscribe
+                </button>
+              </div>
+            ))}
+          </div>
+        </section>
+      </main>
+
+      <footer className="streaming-footer">
+        <p>🚀 Nexus COS - Complete Operating System | OTT/Streaming TV Platform with Integrated Modules</p>
+      </footer>
+    </div>
+  )
+}
+
+export default App